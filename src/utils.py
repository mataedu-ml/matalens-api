import re
import os
import json
import base64
import boto3
import asyncio
import aiofiles
from time import time
from typing import Dict, List
from logging import Logger
from template.question_format import Question
from openai import OpenAI, AsyncOpenAI, OpenAIError
from langchain_openai import ChatOpenAI
from langchain_openai import OpenAIEmbeddings
from langchain_experimental.open_clip import OpenCLIPEmbeddings
from langchain.schema.messages import SystemMessage, HumanMessage
from langchain_chroma import Chroma

# LangSmith 설정
os.environ["LANGCHAIN_TRACING_V2"] = "true"
os.environ["LANGCHAIN_ENDPOINT"] = "https://api.smith.langchain.com"
os.environ["LANGCHAIN_PROJECT"] = "Mata-Lens"


def load_image_base64_S3(image_path, logger) -> str:
    """
    S3와 통신해서 사진을 받아와서 base64로 변환해서 반환하는 메서드
    Args:
        image_path(string): 사진이 저장되어 있는 S3 Path
        logger(Logger): FastAPI에 로깅
    Returns:
        base64로 변환된 이미지 String
    """
    try:
        s3 = boto3.client('s3')
        bucket_name = 'matalens-test-bucket'
        response = s3.get_object(Bucket=bucket_name, Key=image_path)
        image_data = response['Body'].read()

        logger.info(f"Image at {image_path} is successfully loaded")
    except Exception as e:
        logger.error("Image file not found")
        logger.error(f"Detail: {e}")
        raise FileNotFoundError("Question image file is missing.")
    return base64.b64encode(image_data).decode('utf-8')


async def load_image_base64_local(image_path, logger) -> str:
    """
    로컬 경로 속 사진을 받아와서 base64로 변환해서 반환하는 메서드
    Args:
        image_path(string): 사진이 저장되어 있는 Local Path
        logger(Logger): FastAPI에 로깅
    Returns:
        base64로 변환된 이미지 String
    """

    try:
        async with aiofiles.open(image_path, "rb") as f:
            image_data = await f.read()
        logger.info(f"Image at {image_path} is successfully loaded")
    except Exception as e:
        logger.error(f"Image file not found at {image_path}")
        logger.error(f"Detail: {e}")
        raise FileNotFoundError("Question image file is missing.")

    return base64.b64encode(image_data).decode('utf-8')


async def ocr_single_image(image_path, prompt, logger) -> Question:
    """
    문제 속 텍스트 OCR
    Args:
        image_path(string): base64로 변환된 OCR 대상인 문제 이미지
        prompt(str): 이미지 속 텍스트를 추출하기 위해 API에 등록 할 프롬프트
        logger (Logger): FastAPI에 로깅
    Returns:
        문제를 파싱한 Question 객체
    """

    base64_image = await load_image_base64_local(image_path, logger)
    image_request = {
        "type": "image_url",
        "image_url": {
            "url": f"data:image/jpeg;base64,{base64_image}",
        },
    }
    content = [{"type": "text", "text": prompt}, image_request]

    # memo: OpenAI API 호출
    client = AsyncOpenAI()

    # memo: API에 이미지 분석 요청 전송
    try:
        response = await client.chat.completions.create(
            model="gpt-4o",
            messages=[{"role": "user", "content": content}],
            max_tokens=1000
        )
        logger.info(f"API responded successfully for {image_path}")
    except ConnectionError as e:
        # memo: API 통신 실패시 오류 메세지 반환
        logger.error(f"Problem with OCR using GPT on {image_path}")
        logger.error(f"Detail: {e}")
        raise ConnectionError("Problem with OCR using GPT")

    try:
        content = response.choices[0].message.content
        if content is None:
            raise ValueError(f"API response content is None for {image_path}")

        preprocessed = re.sub(r"(?<!\\)\\(?!\\)", r"\\\\", content)
        question_dict = json.loads(preprocessed)
        question_dict["image_path"] = image_path
        logger.info("Question parsed with no error")
        logger.info(f"Result: \n {preprocessed}")
    except Exception as e:
        logger.error(f"Responded result from {image_path} cannot be parsed")
        logger.error(f"Detail: {e}")
        raise TypeError("Responded result cannot be parsed into a dictionary format")

    return Question(**question_dict)


async def ocr_multiple_images(image_paths: List[str], prompt: str, logger: Logger):
    """
    이미지 경로 리스트를 입력 받고, 모든 이미지에 대해서 OCR 작업을 해주는 메서드
    비동기로 이루어지기 때문에, 모든 이미지 프로세싱이 병렬로 이루어 진다.
    Args:
        image_paths: 각 이미지들이 저장되어 있는 경로들을 담고 있는 리스트
        prompt: 이미지에서 어떤 정보를 추출 할 지에 대한 설명이 적혀있는 프롬프트
        logger: FastAPI 로그
    Returns:
    """
    try:
        tasks = [ocr_single_image(image_path, prompt, logger) for image_path in image_paths]
        questions = await asyncio.gather(*tasks, return_exceptions=True)
        logger.info("All Questions parsed successfully")
    except Exception as e:
        raise Exception(f"Error at process_images_in_parallel {str(e)}")

    logger.info(f"Total Questions: {len(questions)}")

    return questions


async def query_text(questions: List[Question], vectordb, n_results, logger):
    """문제 텍스트 기반 유사도 검색"""
    try:
        logger.info("유사도 검색 시작")
        
        # 단일 문제인 경우 리스트로 변환
        if not isinstance(questions, list):
            questions = [questions]
            logger.debug("단일 문제를 리스트로 변환")
        
        # 모든 문제에 대해 동시에 검색 실행
        logger.info(f"총 {len(questions)}개 문제에 대한 검색 시작")
        search_tasks = [
            vectordb.asimilarity_search_with_relevance_scores(
                q.question_text if isinstance(q, Question) else q,
                k=n_results
            ) for q in questions
        ]
        search_results = await asyncio.gather(*search_tasks)
        logger.info("모든 문제 검색 완료")
        
        results = []
        
        for i, search_result in enumerate(search_results):
            # Document 객체들의 id와 유사도 점수 추출
            doc_ids = [doc.metadata['id'] for doc, score in search_result]
            scores = [score for doc, score in search_result]
            
            # 유사도 점수가 0.009 이상인 것만 필터링
            filtered = [(id, score) for id, score in zip(doc_ids, scores) if score > 0.009]
            logger.debug(f"문제 {i+1}: 필터링 후 {len(filtered)}개 결과")
            
            results.append({
                'ids': [id for id, _ in filtered],
                'scores': [score for _, score in filtered]
            })
        
        logger.info("유사도 검색 결과 처리 완료")
        return results
        
    except Exception as e:
        logger.error(f"유사도 검색 중 오류 발생: {str(e)}")
        raise


def query_image(graph_or_chart, n_results=3, logger: Logger = None):
    try:
        if logger:
            logger.info("이미지 임베딩 초기화 시작")
        # OpenAI embeddings 초기화
        embeddings = OpenCLIPEmbeddings()
        if logger:
            logger.info("이미지 임베딩 초기화 완료")

        # ChromaDB에 연결
        vectordb = Chroma(
            persist_directory="./chroma_db",
            collection_name="text_to_image",
            embedding_function=embeddings
        )
        if logger:
            logger.info("ChromaDB 연결 완료")

        # 유사도 검색 실행
        results = vectordb.similarity_search(graph_or_chart, k=n_results)
        if logger:
            logger.info(f"이미지 유사도 검색 완료: {len(results)}개 결과 찾음")

        doc_ids = [doc.metadata['id'].split('_')[1].split('.')[0] for doc in results]
        result = list(set(doc_ids))

        return result
    except Exception as e:
        if logger:
            logger.error(f"이미지 쿼리 중 오류 발생: {str(e)}")
        raise


# format_docs 함수 추가
def format_docs(docs):
    if isinstance(docs, str):
        return docs
    return "\n\n".join([doc.page_content for doc in docs])


def format_docs_to_json(docs):
    data = []
    if isinstance(docs, str):
        # 문자열을 줄 단위로 분리하여 처리
        lines = docs.split('\n')
        info = {}
        for line in lines:
            if ':' in line:
                key, value = line.split(':', 1)
                info[key.strip()] = value.strip()
        if info:  # info가 비어있지 않은 경우에만 추가
            data.append(info)
    else:
        # Document 객체 리스트 처리
        for doc in docs:
            info = {}
            lines = doc.page_content.split('\n')
            for line in lines:
                if ':' in line:
                    key, value = line.split(':', 1)
                    info[key.strip()] = value.strip()
            if info:  # info가 비어있지 않은 경우에만 추가
                data.append(info)
    return data

async def extract_tags(tagging):
    """
    Document 객체 또는 Document 객체 리스트에서 'w'로 시작하는 태그를 추출
    
    Args:
        tagging: Document 객체 또는 {index: [Document]} 형태의 딕셔너리
        
    Returns:
        list: 추출된 태그 리스트
    """
    tags = []
    
    # 딕셔너리 형태로 입력된 경우
    if isinstance(tagging, dict):
        for docs_list in tagging.values():
            for doc in docs_list:
                if hasattr(doc, 'page_content'):
                    content = doc.page_content
                    if content.startswith('개념:'):
                        tag_start = content.find('(w')
                        if tag_start != -1:
                            tag_end = content.find(')', tag_start)
                            if tag_end != -1:
                                tag = content[tag_start+1:tag_end]
                                if tag.startswith('w'):
                                    tags.append(tag)
    
    # Document 객체 리스트인 경우
    elif isinstance(tagging, list) and all(hasattr(item, 'page_content') for item in tagging):
        for doc in tagging:
            content = doc.page_content
            if content.startswith('개념:'):
                tag_start = content.find('(w')
                if tag_start != -1:
                    tag_end = content.find(')', tag_start)
                    if tag_end != -1:
                        tag = content[tag_start+1:tag_end]
                        if tag.startswith('w'):
                            tags.append(tag)
    return tags

def get_text_vectordb(collection_name):
    embeddings = OpenAIEmbeddings()
    
    vectordb = Chroma(
        persist_directory="./chroma_db",
        collection_name=collection_name, 
        embedding_function=embeddings
    )
    
    return vectordb

async def extract_keywords(message, logger: Logger):
    try:
        if logger:
            logger.info("개념 설명 응답 시작")

        llm = ChatOpenAI(model="gpt-4o", top_p=1.0, temperature=0)
        if logger:
            logger.info("ChatOpenAI 모델 초기화 완료")

        with open("prompts/concept_explanation.txt", 'r') as prompt_file:
            keyword_prompt = prompt_file.read()
        
        async def process_message(msg):
            # Question 객체에서 텍스트 추출 또는 문자열 그대로 사용
            content = str(msg.question_text if isinstance(msg, Question) else msg)
            
            messages = [
                SystemMessage(content=keyword_prompt),
                HumanMessage(content=content)
            ]
            
            response = await llm.ainvoke(messages)
            return response.content

        # 리스트 또는 단일 메시지 처리
        if isinstance(message, list):
            responses = await asyncio.gather(*[
                process_message(msg) for msg in message
            ])
            keywords = [resp for resp in responses]
        else:
            response = await process_message(message)
            keywords = [response]
        
        if logger:
            logger.info(f"추출된 키워드: {keywords}")
        
        return [key.split(', ') for key in keywords]
    
    except Exception as e:
        logger.error(f"개념 설명 생성 중 오류 발생: {str(e)}")
        
        if isinstance(e, OpenAIError):
            return "API 연결에 문제가 발생했습니다. 잠시 후 다시 시도해주세요."
<<<<<<< HEAD
        elif "embedding" in str(e).lower():
            return "벡터 데이터베이스 검색 중 오류가 발생했습니다."
        else:
            return f"예상치 못한 오류가 발생했습니다: {str(e)}"


def auto_tagging(questions, logger: Logger) -> List[Dict]:
=======
        return f"예상치 못한 오류가 발생했습니다: {str(e)}"
   
def distribute_docs(tagging, keywords, num, tag_search_k):
    
    # 문제별 문서 리스트를 담을 Dict 초기화
    question_docs = {i: [] for i in range(num)}
    current_idx = num  # 시작 인덱스
    
    # 상위 num개 문서를 문제별로 우선 할당
    for i in range(num):
        if i < len(tagging):
            question_docs[i] = [tagging[i]]
    
    # 문제별로 키워드 기반 문서 할당
    for i in range(num):
        if i < len(keywords):
            # 현재 문제의 키워드에 대한 문서 수 계산
            tag_length = len(keywords[i]) * tag_search_k + tag_search_k
            end_idx = current_idx + tag_length
            
            # 인덱스 범위 체크
            if end_idx <= len(tagging):
                question_docs[i].extend(tagging[current_idx:end_idx])
            
            current_idx = end_idx
            
    return question_docs
    
async def search_with_tags(tagging, questions, vectordb, tag_search_k, logger):
    """태그와 문제 텍스트 기반 문서 검색 함수"""
    try:
        logger.info("태그 기반 문서 검색 시작")
        all_docs = []
        search_tasks = []
        
        # 1. 문제 텍스트 기반 검색 태스크 추가
        logger.debug(f"문제 텍스트 기반 검색 태스크 생성 중: {len(questions)}개 문제")
        for question in questions:
            question_text = question.question_text if hasattr(question, 'question_text') else question
            search_tasks.append(vectordb.asimilarity_search(question_text, k=1))

        # 2. 태그 기반 검색 태스크 추가 
        logger.debug(f"태그 기반 검색 태스크 생성 중: {len(tagging)}개 태그 세트")
        for tag_set in tagging:
            # 태그 세트가 리스트인 경우 문자열로 변환
            if isinstance(tag_set, list):
                tag_set = ', '.join(tag_set)
                
            # 태그 세트 전체 검색 - k값 증가
            search_tasks.append(vectordb.asimilarity_search(tag_set, k=tag_search_k))
            
            # 개별 키워드 검색
            keywords = [kw.strip() for kw in tag_set.split(',')]
            for keyword in keywords:
                search_tasks.append(vectordb.asimilarity_search(keyword, k=tag_search_k))
    
        # 모든 검색 태스크 동시 실행 
        logger.info(f"총 {len(search_tasks)}개의 검색 태스크 실행")
        search_results = await asyncio.gather(*search_tasks)
        
        # 검색 결과 처리
        for docs in search_results:
            all_docs.extend(docs)
            
        if logger:
            logger.info(f"총 {len(all_docs)}개의 고유 문서 검색됨")
            
        return all_docs
        
    except Exception as e:
        logger.error(f"문서 검색 중 오류 발생: {str(e)}")
        return []
    
async def auto_tagging(questions: List[Question], logger) -> List[Dict]:
>>>>>>> 3f7cf3a2
    """
    문제 자동 태깅 함수
    
    Args:
        questions (List[Question]): 태깅할 문제 리스트
        logger: 로깅을 위한 Logger 객체
        
    Returns:
        List[Dict]: 각 문제별 태깅 결과 리스트. 
                   각 딕셔너리는 img_path, concept_ids, question_ids를 포함
    """
    
    try:
        logger.info("자동 태깅 프로세스 시작")
        tag_search_k = 1
        num = len(questions)

        # 벡터 DB 초기화
        logger.info("벡터 DB 초기화")
        vectordb = get_text_vectordb("text_problems")
        vectordb_RAG = get_text_vectordb("langchain")

        # 비동기 작업 실행
        logger.info("비동기 작업 실행 시작")
        question_id = await query_text(questions, vectordb=vectordb, n_results=3, logger=logger)
        tagging = await extract_keywords(questions, logger=logger)
        tagging_docs = await search_with_tags(tagging, questions, vectordb=vectordb_RAG, tag_search_k=tag_search_k, logger=logger)
        concepts = await extract_tags(tagging_docs)
        concept_id = distribute_docs(concepts, tagging, num, tag_search_k)

        # 결과 조합
        logger.info("결과 조합 시작")
        results = []
        for i, q in enumerate(questions):
            question_result = {
                "img_path": q.image_path,
                "concept_ids": [],
                "question_ids": []
            }
            question_result["question_ids"].extend(question_id[i]["ids"])
            question_result["concept_ids"].extend(concept_id[i])
            results.append(question_result)

        logger.info(f"자동 태깅 완료: {len(results)}개 문제 처리됨")
        return results

    except Exception as e:
        logger.error(f"자동 태깅 중 오류 발생: {str(e)}")
        return []

async def question_analysis(image_paths, logger):
    """
    이미지 경로를 입력 받으면, 해당 이미지 속 문제들의 텍스트를 추출하여 개념을 자동 태깅을 하고,
    유사한 문제 Id를 반환하는 메서드

    Args:
        image_paths: 각 이미지들이 저장되어 있는 경로들을 담고 있는 리스트
        logger: FastAPI Logger

    Return:
        tagging_list: 각 이미지 별 태깅된 용어 리스트와
            "img_path": 텍스트를 추출한 대상 이미지의 경로
            "concept_ids": 이미지 속 문제와 연관된 용어 리스트
            "question_ids": 이미지 속 문제와 유사한 문제들의 id 리스트

    """
    # OCR 프롬프트 txt 가져오기
    async with aiofiles.open("prompts/ocr-prompt.txt", "r") as prompt_file:
        prompt = await prompt_file.read()
    # OCR 진행
    start_time = asyncio.get_event_loop().time()
    question_list = await ocr_multiple_images(image_paths, prompt, logger)
    question_list = [question for question in question_list if isinstance(question, Question)]
    finished_time = asyncio.get_event_loop().time() - start_time
    # OCR 완료 후 결과 반환
    logger.info(f"{question_list}")
    logger.info(f"Question text extraction took {finished_time} seconds")
<<<<<<< HEAD
    # 자동 태깅 시작
    tagging_list = auto_tagging(question_list, logger)
=======

    start_time = asyncio.get_event_loop().time()
    tagging_list = await auto_tagging(question_list, logger)
    finished_time = asyncio.get_event_loop().time() - start_time
    logger.info(f"Auto-tagging took {finished_time} seconds")
>>>>>>> 3f7cf3a2
    return tagging_list
<|MERGE_RESOLUTION|>--- conflicted
+++ resolved
@@ -1,524 +1,510 @@
-import re
-import os
-import json
-import base64
-import boto3
-import asyncio
-import aiofiles
-from time import time
-from typing import Dict, List
-from logging import Logger
-from template.question_format import Question
-from openai import OpenAI, AsyncOpenAI, OpenAIError
-from langchain_openai import ChatOpenAI
-from langchain_openai import OpenAIEmbeddings
-from langchain_experimental.open_clip import OpenCLIPEmbeddings
-from langchain.schema.messages import SystemMessage, HumanMessage
-from langchain_chroma import Chroma
-
-# LangSmith 설정
-os.environ["LANGCHAIN_TRACING_V2"] = "true"
-os.environ["LANGCHAIN_ENDPOINT"] = "https://api.smith.langchain.com"
-os.environ["LANGCHAIN_PROJECT"] = "Mata-Lens"
-
-
-def load_image_base64_S3(image_path, logger) -> str:
-    """
-    S3와 통신해서 사진을 받아와서 base64로 변환해서 반환하는 메서드
-    Args:
-        image_path(string): 사진이 저장되어 있는 S3 Path
-        logger(Logger): FastAPI에 로깅
-    Returns:
-        base64로 변환된 이미지 String
-    """
-    try:
-        s3 = boto3.client('s3')
-        bucket_name = 'matalens-test-bucket'
-        response = s3.get_object(Bucket=bucket_name, Key=image_path)
-        image_data = response['Body'].read()
-
-        logger.info(f"Image at {image_path} is successfully loaded")
-    except Exception as e:
-        logger.error("Image file not found")
-        logger.error(f"Detail: {e}")
-        raise FileNotFoundError("Question image file is missing.")
-    return base64.b64encode(image_data).decode('utf-8')
-
-
-async def load_image_base64_local(image_path, logger) -> str:
-    """
-    로컬 경로 속 사진을 받아와서 base64로 변환해서 반환하는 메서드
-    Args:
-        image_path(string): 사진이 저장되어 있는 Local Path
-        logger(Logger): FastAPI에 로깅
-    Returns:
-        base64로 변환된 이미지 String
-    """
-
-    try:
-        async with aiofiles.open(image_path, "rb") as f:
-            image_data = await f.read()
-        logger.info(f"Image at {image_path} is successfully loaded")
-    except Exception as e:
-        logger.error(f"Image file not found at {image_path}")
-        logger.error(f"Detail: {e}")
-        raise FileNotFoundError("Question image file is missing.")
-
-    return base64.b64encode(image_data).decode('utf-8')
-
-
-async def ocr_single_image(image_path, prompt, logger) -> Question:
-    """
-    문제 속 텍스트 OCR
-    Args:
-        image_path(string): base64로 변환된 OCR 대상인 문제 이미지
-        prompt(str): 이미지 속 텍스트를 추출하기 위해 API에 등록 할 프롬프트
-        logger (Logger): FastAPI에 로깅
-    Returns:
-        문제를 파싱한 Question 객체
-    """
-
-    base64_image = await load_image_base64_local(image_path, logger)
-    image_request = {
-        "type": "image_url",
-        "image_url": {
-            "url": f"data:image/jpeg;base64,{base64_image}",
-        },
-    }
-    content = [{"type": "text", "text": prompt}, image_request]
-
-    # memo: OpenAI API 호출
-    client = AsyncOpenAI()
-
-    # memo: API에 이미지 분석 요청 전송
-    try:
-        response = await client.chat.completions.create(
-            model="gpt-4o",
-            messages=[{"role": "user", "content": content}],
-            max_tokens=1000
-        )
-        logger.info(f"API responded successfully for {image_path}")
-    except ConnectionError as e:
-        # memo: API 통신 실패시 오류 메세지 반환
-        logger.error(f"Problem with OCR using GPT on {image_path}")
-        logger.error(f"Detail: {e}")
-        raise ConnectionError("Problem with OCR using GPT")
-
-    try:
-        content = response.choices[0].message.content
-        if content is None:
-            raise ValueError(f"API response content is None for {image_path}")
-
-        preprocessed = re.sub(r"(?<!\\)\\(?!\\)", r"\\\\", content)
-        question_dict = json.loads(preprocessed)
-        question_dict["image_path"] = image_path
-        logger.info("Question parsed with no error")
-        logger.info(f"Result: \n {preprocessed}")
-    except Exception as e:
-        logger.error(f"Responded result from {image_path} cannot be parsed")
-        logger.error(f"Detail: {e}")
-        raise TypeError("Responded result cannot be parsed into a dictionary format")
-
-    return Question(**question_dict)
-
-
-async def ocr_multiple_images(image_paths: List[str], prompt: str, logger: Logger):
-    """
-    이미지 경로 리스트를 입력 받고, 모든 이미지에 대해서 OCR 작업을 해주는 메서드
-    비동기로 이루어지기 때문에, 모든 이미지 프로세싱이 병렬로 이루어 진다.
-    Args:
-        image_paths: 각 이미지들이 저장되어 있는 경로들을 담고 있는 리스트
-        prompt: 이미지에서 어떤 정보를 추출 할 지에 대한 설명이 적혀있는 프롬프트
-        logger: FastAPI 로그
-    Returns:
-    """
-    try:
-        tasks = [ocr_single_image(image_path, prompt, logger) for image_path in image_paths]
-        questions = await asyncio.gather(*tasks, return_exceptions=True)
-        logger.info("All Questions parsed successfully")
-    except Exception as e:
-        raise Exception(f"Error at process_images_in_parallel {str(e)}")
-
-    logger.info(f"Total Questions: {len(questions)}")
-
-    return questions
-
-
-async def query_text(questions: List[Question], vectordb, n_results, logger):
-    """문제 텍스트 기반 유사도 검색"""
-    try:
-        logger.info("유사도 검색 시작")
-        
-        # 단일 문제인 경우 리스트로 변환
-        if not isinstance(questions, list):
-            questions = [questions]
-            logger.debug("단일 문제를 리스트로 변환")
-        
-        # 모든 문제에 대해 동시에 검색 실행
-        logger.info(f"총 {len(questions)}개 문제에 대한 검색 시작")
-        search_tasks = [
-            vectordb.asimilarity_search_with_relevance_scores(
-                q.question_text if isinstance(q, Question) else q,
-                k=n_results
-            ) for q in questions
-        ]
-        search_results = await asyncio.gather(*search_tasks)
-        logger.info("모든 문제 검색 완료")
-        
-        results = []
-        
-        for i, search_result in enumerate(search_results):
-            # Document 객체들의 id와 유사도 점수 추출
-            doc_ids = [doc.metadata['id'] for doc, score in search_result]
-            scores = [score for doc, score in search_result]
-            
-            # 유사도 점수가 0.009 이상인 것만 필터링
-            filtered = [(id, score) for id, score in zip(doc_ids, scores) if score > 0.009]
-            logger.debug(f"문제 {i+1}: 필터링 후 {len(filtered)}개 결과")
-            
-            results.append({
-                'ids': [id for id, _ in filtered],
-                'scores': [score for _, score in filtered]
-            })
-        
-        logger.info("유사도 검색 결과 처리 완료")
-        return results
-        
-    except Exception as e:
-        logger.error(f"유사도 검색 중 오류 발생: {str(e)}")
-        raise
-
-
-def query_image(graph_or_chart, n_results=3, logger: Logger = None):
-    try:
-        if logger:
-            logger.info("이미지 임베딩 초기화 시작")
-        # OpenAI embeddings 초기화
-        embeddings = OpenCLIPEmbeddings()
-        if logger:
-            logger.info("이미지 임베딩 초기화 완료")
-
-        # ChromaDB에 연결
-        vectordb = Chroma(
-            persist_directory="./chroma_db",
-            collection_name="text_to_image",
-            embedding_function=embeddings
-        )
-        if logger:
-            logger.info("ChromaDB 연결 완료")
-
-        # 유사도 검색 실행
-        results = vectordb.similarity_search(graph_or_chart, k=n_results)
-        if logger:
-            logger.info(f"이미지 유사도 검색 완료: {len(results)}개 결과 찾음")
-
-        doc_ids = [doc.metadata['id'].split('_')[1].split('.')[0] for doc in results]
-        result = list(set(doc_ids))
-
-        return result
-    except Exception as e:
-        if logger:
-            logger.error(f"이미지 쿼리 중 오류 발생: {str(e)}")
-        raise
-
-
-# format_docs 함수 추가
-def format_docs(docs):
-    if isinstance(docs, str):
-        return docs
-    return "\n\n".join([doc.page_content for doc in docs])
-
-
-def format_docs_to_json(docs):
-    data = []
-    if isinstance(docs, str):
-        # 문자열을 줄 단위로 분리하여 처리
-        lines = docs.split('\n')
-        info = {}
-        for line in lines:
-            if ':' in line:
-                key, value = line.split(':', 1)
-                info[key.strip()] = value.strip()
-        if info:  # info가 비어있지 않은 경우에만 추가
-            data.append(info)
-    else:
-        # Document 객체 리스트 처리
-        for doc in docs:
-            info = {}
-            lines = doc.page_content.split('\n')
-            for line in lines:
-                if ':' in line:
-                    key, value = line.split(':', 1)
-                    info[key.strip()] = value.strip()
-            if info:  # info가 비어있지 않은 경우에만 추가
-                data.append(info)
-    return data
-
-async def extract_tags(tagging):
-    """
-    Document 객체 또는 Document 객체 리스트에서 'w'로 시작하는 태그를 추출
-    
-    Args:
-        tagging: Document 객체 또는 {index: [Document]} 형태의 딕셔너리
-        
-    Returns:
-        list: 추출된 태그 리스트
-    """
-    tags = []
-    
-    # 딕셔너리 형태로 입력된 경우
-    if isinstance(tagging, dict):
-        for docs_list in tagging.values():
-            for doc in docs_list:
-                if hasattr(doc, 'page_content'):
-                    content = doc.page_content
-                    if content.startswith('개념:'):
-                        tag_start = content.find('(w')
-                        if tag_start != -1:
-                            tag_end = content.find(')', tag_start)
-                            if tag_end != -1:
-                                tag = content[tag_start+1:tag_end]
-                                if tag.startswith('w'):
-                                    tags.append(tag)
-    
-    # Document 객체 리스트인 경우
-    elif isinstance(tagging, list) and all(hasattr(item, 'page_content') for item in tagging):
-        for doc in tagging:
-            content = doc.page_content
-            if content.startswith('개념:'):
-                tag_start = content.find('(w')
-                if tag_start != -1:
-                    tag_end = content.find(')', tag_start)
-                    if tag_end != -1:
-                        tag = content[tag_start+1:tag_end]
-                        if tag.startswith('w'):
-                            tags.append(tag)
-    return tags
-
-def get_text_vectordb(collection_name):
-    embeddings = OpenAIEmbeddings()
-    
-    vectordb = Chroma(
-        persist_directory="./chroma_db",
-        collection_name=collection_name, 
-        embedding_function=embeddings
-    )
-    
-    return vectordb
-
-async def extract_keywords(message, logger: Logger):
-    try:
-        if logger:
-            logger.info("개념 설명 응답 시작")
-
-        llm = ChatOpenAI(model="gpt-4o", top_p=1.0, temperature=0)
-        if logger:
-            logger.info("ChatOpenAI 모델 초기화 완료")
-
-        with open("prompts/concept_explanation.txt", 'r') as prompt_file:
-            keyword_prompt = prompt_file.read()
-        
-        async def process_message(msg):
-            # Question 객체에서 텍스트 추출 또는 문자열 그대로 사용
-            content = str(msg.question_text if isinstance(msg, Question) else msg)
-            
-            messages = [
-                SystemMessage(content=keyword_prompt),
-                HumanMessage(content=content)
-            ]
-            
-            response = await llm.ainvoke(messages)
-            return response.content
-
-        # 리스트 또는 단일 메시지 처리
-        if isinstance(message, list):
-            responses = await asyncio.gather(*[
-                process_message(msg) for msg in message
-            ])
-            keywords = [resp for resp in responses]
-        else:
-            response = await process_message(message)
-            keywords = [response]
-        
-        if logger:
-            logger.info(f"추출된 키워드: {keywords}")
-        
-        return [key.split(', ') for key in keywords]
-    
-    except Exception as e:
-        logger.error(f"개념 설명 생성 중 오류 발생: {str(e)}")
-        
-        if isinstance(e, OpenAIError):
-            return "API 연결에 문제가 발생했습니다. 잠시 후 다시 시도해주세요."
-<<<<<<< HEAD
-        elif "embedding" in str(e).lower():
-            return "벡터 데이터베이스 검색 중 오류가 발생했습니다."
-        else:
-            return f"예상치 못한 오류가 발생했습니다: {str(e)}"
-
-
-def auto_tagging(questions, logger: Logger) -> List[Dict]:
-=======
-        return f"예상치 못한 오류가 발생했습니다: {str(e)}"
-   
-def distribute_docs(tagging, keywords, num, tag_search_k):
-    
-    # 문제별 문서 리스트를 담을 Dict 초기화
-    question_docs = {i: [] for i in range(num)}
-    current_idx = num  # 시작 인덱스
-    
-    # 상위 num개 문서를 문제별로 우선 할당
-    for i in range(num):
-        if i < len(tagging):
-            question_docs[i] = [tagging[i]]
-    
-    # 문제별로 키워드 기반 문서 할당
-    for i in range(num):
-        if i < len(keywords):
-            # 현재 문제의 키워드에 대한 문서 수 계산
-            tag_length = len(keywords[i]) * tag_search_k + tag_search_k
-            end_idx = current_idx + tag_length
-            
-            # 인덱스 범위 체크
-            if end_idx <= len(tagging):
-                question_docs[i].extend(tagging[current_idx:end_idx])
-            
-            current_idx = end_idx
-            
-    return question_docs
-    
-async def search_with_tags(tagging, questions, vectordb, tag_search_k, logger):
-    """태그와 문제 텍스트 기반 문서 검색 함수"""
-    try:
-        logger.info("태그 기반 문서 검색 시작")
-        all_docs = []
-        search_tasks = []
-        
-        # 1. 문제 텍스트 기반 검색 태스크 추가
-        logger.debug(f"문제 텍스트 기반 검색 태스크 생성 중: {len(questions)}개 문제")
-        for question in questions:
-            question_text = question.question_text if hasattr(question, 'question_text') else question
-            search_tasks.append(vectordb.asimilarity_search(question_text, k=1))
-
-        # 2. 태그 기반 검색 태스크 추가 
-        logger.debug(f"태그 기반 검색 태스크 생성 중: {len(tagging)}개 태그 세트")
-        for tag_set in tagging:
-            # 태그 세트가 리스트인 경우 문자열로 변환
-            if isinstance(tag_set, list):
-                tag_set = ', '.join(tag_set)
-                
-            # 태그 세트 전체 검색 - k값 증가
-            search_tasks.append(vectordb.asimilarity_search(tag_set, k=tag_search_k))
-            
-            # 개별 키워드 검색
-            keywords = [kw.strip() for kw in tag_set.split(',')]
-            for keyword in keywords:
-                search_tasks.append(vectordb.asimilarity_search(keyword, k=tag_search_k))
-    
-        # 모든 검색 태스크 동시 실행 
-        logger.info(f"총 {len(search_tasks)}개의 검색 태스크 실행")
-        search_results = await asyncio.gather(*search_tasks)
-        
-        # 검색 결과 처리
-        for docs in search_results:
-            all_docs.extend(docs)
-            
-        if logger:
-            logger.info(f"총 {len(all_docs)}개의 고유 문서 검색됨")
-            
-        return all_docs
-        
-    except Exception as e:
-        logger.error(f"문서 검색 중 오류 발생: {str(e)}")
-        return []
-    
-async def auto_tagging(questions: List[Question], logger) -> List[Dict]:
->>>>>>> 3f7cf3a2
-    """
-    문제 자동 태깅 함수
-    
-    Args:
-        questions (List[Question]): 태깅할 문제 리스트
-        logger: 로깅을 위한 Logger 객체
-        
-    Returns:
-        List[Dict]: 각 문제별 태깅 결과 리스트. 
-                   각 딕셔너리는 img_path, concept_ids, question_ids를 포함
-    """
-    
-    try:
-        logger.info("자동 태깅 프로세스 시작")
-        tag_search_k = 1
-        num = len(questions)
-
-        # 벡터 DB 초기화
-        logger.info("벡터 DB 초기화")
-        vectordb = get_text_vectordb("text_problems")
-        vectordb_RAG = get_text_vectordb("langchain")
-
-        # 비동기 작업 실행
-        logger.info("비동기 작업 실행 시작")
-        question_id = await query_text(questions, vectordb=vectordb, n_results=3, logger=logger)
-        tagging = await extract_keywords(questions, logger=logger)
-        tagging_docs = await search_with_tags(tagging, questions, vectordb=vectordb_RAG, tag_search_k=tag_search_k, logger=logger)
-        concepts = await extract_tags(tagging_docs)
-        concept_id = distribute_docs(concepts, tagging, num, tag_search_k)
-
-        # 결과 조합
-        logger.info("결과 조합 시작")
-        results = []
-        for i, q in enumerate(questions):
-            question_result = {
-                "img_path": q.image_path,
-                "concept_ids": [],
-                "question_ids": []
-            }
-            question_result["question_ids"].extend(question_id[i]["ids"])
-            question_result["concept_ids"].extend(concept_id[i])
-            results.append(question_result)
-
-        logger.info(f"자동 태깅 완료: {len(results)}개 문제 처리됨")
-        return results
-
-    except Exception as e:
-        logger.error(f"자동 태깅 중 오류 발생: {str(e)}")
-        return []
-
-async def question_analysis(image_paths, logger):
-    """
-    이미지 경로를 입력 받으면, 해당 이미지 속 문제들의 텍스트를 추출하여 개념을 자동 태깅을 하고,
-    유사한 문제 Id를 반환하는 메서드
-
-    Args:
-        image_paths: 각 이미지들이 저장되어 있는 경로들을 담고 있는 리스트
-        logger: FastAPI Logger
-
-    Return:
-        tagging_list: 각 이미지 별 태깅된 용어 리스트와
-            "img_path": 텍스트를 추출한 대상 이미지의 경로
-            "concept_ids": 이미지 속 문제와 연관된 용어 리스트
-            "question_ids": 이미지 속 문제와 유사한 문제들의 id 리스트
-
-    """
-    # OCR 프롬프트 txt 가져오기
-    async with aiofiles.open("prompts/ocr-prompt.txt", "r") as prompt_file:
-        prompt = await prompt_file.read()
-    # OCR 진행
-    start_time = asyncio.get_event_loop().time()
-    question_list = await ocr_multiple_images(image_paths, prompt, logger)
-    question_list = [question for question in question_list if isinstance(question, Question)]
-    finished_time = asyncio.get_event_loop().time() - start_time
-    # OCR 완료 후 결과 반환
-    logger.info(f"{question_list}")
-    logger.info(f"Question text extraction took {finished_time} seconds")
-<<<<<<< HEAD
-    # 자동 태깅 시작
-    tagging_list = auto_tagging(question_list, logger)
-=======
-
-    start_time = asyncio.get_event_loop().time()
-    tagging_list = await auto_tagging(question_list, logger)
-    finished_time = asyncio.get_event_loop().time() - start_time
-    logger.info(f"Auto-tagging took {finished_time} seconds")
->>>>>>> 3f7cf3a2
-    return tagging_list
+import re
+import os
+import json
+import base64
+import boto3
+import asyncio
+import aiofiles
+from time import time
+from typing import Dict, List
+from logging import Logger
+from template.question_format import Question
+from openai import OpenAI, AsyncOpenAI
+from langchain_openai import ChatOpenAI
+from langchain_openai import OpenAIEmbeddings
+from langchain_experimental.open_clip import OpenCLIPEmbeddings
+from langchain.schema.messages import SystemMessage, HumanMessage
+from langchain_chroma import Chroma
+
+# LangSmith 설정
+os.environ["LANGCHAIN_TRACING_V2"] = "true"
+os.environ["LANGCHAIN_ENDPOINT"] = "https://api.smith.langchain.com"
+os.environ["LANGCHAIN_PROJECT"] = "Mata-Lens"
+
+
+def load_image_base64_S3(image_path, logger) -> str:
+    """
+    S3와 통신해서 사진을 받아와서 base64로 변환해서 반환하는 메서드
+    Args:
+        image_path(string): 사진이 저장되어 있는 S3 Path
+        logger(Logger): FastAPI에 로깅
+    Returns:
+        base64로 변환된 이미지 String
+    """
+    try:
+        s3 = boto3.client('s3')
+        bucket_name = 'matalens-test-bucket'
+        response = s3.get_object(Bucket=bucket_name, Key=image_path)
+        image_data = response['Body'].read()
+
+        logger.info(f"Image at {image_path} is successfully loaded")
+    except Exception as e:
+        logger.error("Image file not found")
+        logger.error(f"Detail: {e}")
+        raise FileNotFoundError("Question image file is missing.")
+    return base64.b64encode(image_data).decode('utf-8')
+
+
+async def load_image_base64_local(image_path, logger) -> str:
+    """
+    로컬 경로 속 사진을 받아와서 base64로 변환해서 반환하는 메서드
+    Args:
+        image_path(string): 사진이 저장되어 있는 Local Path
+        logger(Logger): FastAPI에 로깅
+    Returns:
+        base64로 변환된 이미지 String
+    """
+
+    try:
+        async with aiofiles.open(image_path, "rb") as f:
+            image_data = await f.read()
+        logger.info(f"Image at {image_path} is successfully loaded")
+    except Exception as e:
+        logger.error(f"Image file not found at {image_path}")
+        logger.error(f"Detail: {e}")
+        raise FileNotFoundError("Question image file is missing.")
+
+    return base64.b64encode(image_data).decode('utf-8')
+
+
+async def ocr_single_image(image_path, prompt, logger) -> Question:
+    """
+    문제 속 텍스트 OCR
+    Args:
+        image_path(string): base64로 변환된 OCR 대상인 문제 이미지
+        prompt(str): 이미지 속 텍스트를 추출하기 위해 API에 등록 할 프롬프트
+        logger (Logger): FastAPI에 로깅
+    Returns:
+        문제를 파싱한 Question 객체
+    """
+
+    base64_image = await load_image_base64_local(image_path, logger)
+    image_request = {
+        "type": "image_url",
+        "image_url": {
+            "url": f"data:image/jpeg;base64,{base64_image}",
+        },
+    }
+    content = [{"type": "text", "text": prompt}, image_request]
+
+    # memo: OpenAI API 호출
+    client = AsyncOpenAI()
+
+    # memo: API에 이미지 분석 요청 전송
+    try:
+        response = await client.chat.completions.create(
+            model="gpt-4o",
+            messages=[{"role": "user", "content": content}],
+            max_tokens=1000
+        )
+        logger.info(f"API responded successfully for {image_path}")
+    except ConnectionError as e:
+        # memo: API 통신 실패시 오류 메세지 반환
+        logger.error(f"Problem with OCR using GPT on {image_path}")
+        logger.error(f"Detail: {e}")
+        raise ConnectionError("Problem with OCR using GPT")
+
+    try:
+        content = response.choices[0].message.content
+        if content is None:
+            raise ValueError(f"API response content is None for {image_path}")
+
+        preprocessed = re.sub(r"(?<!\\)\\(?!\\)", r"\\\\", content)
+        question_dict = json.loads(preprocessed)
+        question_dict["image_path"] = image_path
+        logger.info("Question parsed with no error")
+        logger.info(f"Result: \n {preprocessed}")
+    except Exception as e:
+        logger.error(f"Responded result from {image_path} cannot be parsed")
+        logger.error(f"Detail: {e}")
+        raise TypeError("Responded result cannot be parsed into a dictionary format")
+
+    return Question(**question_dict)
+
+
+async def ocr_multiple_images(image_paths: List[str], prompt: str, logger: Logger):
+    """
+    이미지 경로 리스트를 입력 받고, 모든 이미지에 대해서 OCR 작업을 해주는 메서드
+    비동기로 이루어지기 때문에, 모든 이미지 프로세싱이 병렬로 이루어 진다.
+    Args:
+        image_paths: 각 이미지들이 저장되어 있는 경로들을 담고 있는 리스트
+        prompt: 이미지에서 어떤 정보를 추출 할 지에 대한 설명이 적혀있는 프롬프트
+        logger: FastAPI 로그
+    Returns:
+    """
+    try:
+        tasks = [ocr_single_image(image_path, prompt, logger) for image_path in image_paths]
+        questions = await asyncio.gather(*tasks, return_exceptions=True)
+        logger.info("All Questions parsed successfully")
+    except Exception as e:
+        raise Exception(f"Error at process_images_in_parallel {str(e)}")
+
+    logger.info(f"Total Questions: {len(questions)}")
+
+    return questions
+
+
+async def query_text(questions: List[Question], vectordb, n_results, logger):
+    """문제 텍스트 기반 유사도 검색"""
+    try:
+        logger.info("유사도 검색 시작")
+
+        # 단일 문제인 경우 리스트로 변환
+        if not isinstance(questions, list):
+            questions = [questions]
+            logger.debug("단일 문제를 리스트로 변환")
+
+        # 모든 문제에 대해 동시에 검색 실행
+        logger.info(f"총 {len(questions)}개 문제에 대한 검색 시작")
+        search_tasks = [
+            vectordb.asimilarity_search_with_relevance_scores(
+                q.question_text if isinstance(q, Question) else q,
+                k=n_results
+            ) for q in questions
+        ]
+        search_results = await asyncio.gather(*search_tasks)
+        logger.info("모든 문제 검색 완료")
+
+        results = []
+
+        for i, search_result in enumerate(search_results):
+            # Document 객체들의 id와 유사도 점수 추출
+            doc_ids = [doc.metadata['id'] for doc, score in search_result]
+            scores = [score for doc, score in search_result]
+
+            # 유사도 점수가 0.009 이상인 것만 필터링
+            filtered = [(id, score) for id, score in zip(doc_ids, scores) if score > 0.009]
+            logger.debug(f"문제 {i+1}: 필터링 후 {len(filtered)}개 결과")
+
+            results.append({
+                'ids': [id for id, _ in filtered],
+                'scores': [score for _, score in filtered]
+            })
+
+        logger.info("유사도 검색 결과 처리 완료")
+        return results
+
+    except Exception as e:
+        logger.error(f"유사도 검색 중 오류 발생: {str(e)}")
+        raise
+
+
+def query_image(graph_or_chart, n_results=3, logger: Logger = None):
+    try:
+        if logger:
+            logger.info("이미지 임베딩 초기화 시작")
+        # OpenAI embeddings 초기화
+        embeddings = OpenCLIPEmbeddings()
+        if logger:
+            logger.info("이미지 임베딩 초기화 완료")
+
+        # ChromaDB에 연결
+        vectordb = Chroma(
+            persist_directory="./chroma_db",
+            collection_name="text_to_image",
+            embedding_function=embeddings
+        )
+        if logger:
+            logger.info("ChromaDB 연결 완료")
+
+        # 유사도 검색 실행
+        results = vectordb.similarity_search(graph_or_chart, k=n_results)
+        if logger:
+            logger.info(f"이미지 유사도 검색 완료: {len(results)}개 결과 찾음")
+
+        doc_ids = [doc.metadata['id'].split('_')[1].split('.')[0] for doc in results]
+        result = list(set(doc_ids))
+
+        return result
+    except Exception as e:
+        if logger:
+            logger.error(f"이미지 쿼리 중 오류 발생: {str(e)}")
+        raise
+
+
+# format_docs 함수 추가
+def format_docs(docs):
+    if isinstance(docs, str):
+        return docs
+    return "\n\n".join([doc.page_content for doc in docs])
+
+
+def format_docs_to_json(docs):
+    data = []
+    if isinstance(docs, str):
+        # 문자열을 줄 단위로 분리하여 처리
+        lines = docs.split('\n')
+        info = {}
+        for line in lines:
+            if ':' in line:
+                key, value = line.split(':', 1)
+                info[key.strip()] = value.strip()
+        if info:  # info가 비어있지 않은 경우에만 추가
+            data.append(info)
+    else:
+        # Document 객체 리스트 처리
+        for doc in docs:
+            info = {}
+            lines = doc.page_content.split('\n')
+            for line in lines:
+                if ':' in line:
+                    key, value = line.split(':', 1)
+                    info[key.strip()] = value.strip()
+            if info:  # info가 비어있지 않은 경우에만 추가
+                data.append(info)
+    return data
+
+async def extract_tags(tagging):
+    """
+    Document 객체 또는 Document 객체 리스트에서 'w'로 시작하는 태그를 추출
+
+    Args:
+        tagging: Document 객체 또는 {index: [Document]} 형태의 딕셔너리
+
+    Returns:
+        list: 추출된 태그 리스트
+    """
+    tags = []
+
+    # 딕셔너리 형태로 입력된 경우
+    if isinstance(tagging, dict):
+        for docs_list in tagging.values():
+            for doc in docs_list:
+                if hasattr(doc, 'page_content'):
+                    content = doc.page_content
+                    if content.startswith('개념:'):
+                        tag_start = content.find('(w')
+                        if tag_start != -1:
+                            tag_end = content.find(')', tag_start)
+                            if tag_end != -1:
+                                tag = content[tag_start+1:tag_end]
+                                if tag.startswith('w'):
+                                    tags.append(tag)
+
+    # Document 객체 리스트인 경우
+    elif isinstance(tagging, list) and all(hasattr(item, 'page_content') for item in tagging):
+        for doc in tagging:
+            content = doc.page_content
+            if content.startswith('개념:'):
+                tag_start = content.find('(w')
+                if tag_start != -1:
+                    tag_end = content.find(')', tag_start)
+                    if tag_end != -1:
+                        tag = content[tag_start+1:tag_end]
+                        if tag.startswith('w'):
+                            tags.append(tag)
+    return tags
+
+def get_text_vectordb(collection_name):
+    embeddings = OpenAIEmbeddings()
+
+    vectordb = Chroma(
+        persist_directory="./chroma_db",
+        collection_name=collection_name,
+        embedding_function=embeddings
+    )
+
+    return vectordb
+
+async def extract_keywords(message, logger: Logger):
+    try:
+        if logger:
+            logger.info("개념 설명 응답 시작")
+
+        llm = ChatOpenAI(model="gpt-4o", top_p=1.0, temperature=0)
+        if logger:
+            logger.info("ChatOpenAI 모델 초기화 완료")
+
+        with open("prompts/concept_explanation.txt", 'r') as prompt_file:
+            keyword_prompt = prompt_file.read()
+
+        async def process_message(msg):
+            # Question 객체에서 텍스트 추출 또는 문자열 그대로 사용
+            content = str(msg.question_text if isinstance(msg, Question) else msg)
+
+            messages = [
+                SystemMessage(content=keyword_prompt),
+                HumanMessage(content=content)
+            ]
+
+            response = await llm.ainvoke(messages)
+            return response.content
+
+        # 리스트 또는 단일 메시지 처리
+        if isinstance(message, list):
+            responses = await asyncio.gather(*[
+                process_message(msg) for msg in message
+            ])
+            keywords = [resp for resp in responses]
+        else:
+            response = await process_message(message)
+            keywords = [response]
+
+        if logger:
+            logger.info(f"추출된 키워드: {keywords}")
+
+        return [key.split(', ') for key in keywords]
+
+    except Exception as e:
+        logger.error(f"개념 설명 생성 중 오류 발생: {str(e)}")
+
+        if isinstance(e, OpenAIError):
+            return "API 연결에 문제가 발생했습니다. 잠시 후 다시 시도해주세요."
+        return f"예상치 못한 오류가 발생했습니다: {str(e)}"
+
+def distribute_docs(tagging, keywords, num, tag_search_k):
+
+    # 문제별 문서 리스트를 담을 Dict 초기화
+    question_docs = {i: [] for i in range(num)}
+    current_idx = num  # 시작 인덱스
+
+    # 상위 num개 문서를 문제별로 우선 할당
+    for i in range(num):
+        if i < len(tagging):
+            question_docs[i] = [tagging[i]]
+
+    # 문제별로 키워드 기반 문서 할당
+    for i in range(num):
+        if i < len(keywords):
+            # 현재 문제의 키워드에 대한 문서 수 계산
+            tag_length = len(keywords[i]) * tag_search_k + tag_search_k
+            end_idx = current_idx + tag_length
+
+            # 인덱스 범위 체크
+            if end_idx <= len(tagging):
+                question_docs[i].extend(tagging[current_idx:end_idx])
+
+            current_idx = end_idx
+
+    return question_docs
+
+async def search_with_tags(tagging, questions, vectordb, tag_search_k, logger):
+    """태그와 문제 텍스트 기반 문서 검색 함수"""
+    try:
+        logger.info("태그 기반 문서 검색 시작")
+        all_docs = []
+        search_tasks = []
+
+        # 1. 문제 텍스트 기반 검색 태스크 추가
+        logger.debug(f"문제 텍스트 기반 검색 태스크 생성 중: {len(questions)}개 문제")
+        for question in questions:
+            question_text = question.question_text if hasattr(question, 'question_text') else question
+            search_tasks.append(vectordb.asimilarity_search(question_text, k=1))
+
+        # 2. 태그 기반 검색 태스크 추가
+        logger.debug(f"태그 기반 검색 태스크 생성 중: {len(tagging)}개 태그 세트")
+        for tag_set in tagging:
+            # 태그 세트가 리스트인 경우 문자열로 변환
+            if isinstance(tag_set, list):
+                tag_set = ', '.join(tag_set)
+
+            # 태그 세트 전체 검색 - k값 증가
+            search_tasks.append(vectordb.asimilarity_search(tag_set, k=tag_search_k))
+
+            # 개별 키워드 검색
+            keywords = [kw.strip() for kw in tag_set.split(',')]
+            for keyword in keywords:
+                search_tasks.append(vectordb.asimilarity_search(keyword, k=tag_search_k))
+
+        # 모든 검색 태스크 동시 실행
+        logger.info(f"총 {len(search_tasks)}개의 검색 태스크 실행")
+        search_results = await asyncio.gather(*search_tasks)
+
+        # 검색 결과 처리
+        for docs in search_results:
+            all_docs.extend(docs)
+
+        if logger:
+            logger.info(f"총 {len(all_docs)}개의 고유 문서 검색됨")
+
+        return all_docs
+
+    except Exception as e:
+        logger.error(f"문서 검색 중 오류 발생: {str(e)}")
+        return []
+
+async def auto_tagging(questions: List[Question], logger) -> List[Dict]:
+    """
+    문제 자동 태깅 함수
+
+    Args:
+        questions (List[Question]): 태깅할 문제 리스트
+        logger: 로깅을 위한 Logger 객체
+        
+    Returns:
+        List[Dict]: 각 문제별 태깅 결과 리스트.
+                   각 딕셔너리는 img_path, concept_ids, question_ids를 포함
+    """
+
+    try:
+        logger.info("자동 태깅 프로세스 시작")
+        tag_search_k = 1
+        num = len(questions)
+
+        # 벡터 DB 초기화
+        logger.info("벡터 DB 초기화")
+        vectordb = get_text_vectordb("text_problems")
+        vectordb_RAG = get_text_vectordb("langchain")
+
+        # 비동기 작업 실행
+        logger.info("비동기 작업 실행 시작")
+        question_id = await query_text(questions, vectordb=vectordb, n_results=3, logger=logger)
+        tagging = await extract_keywords(questions, logger=logger)
+        tagging_docs = await search_with_tags(tagging, questions, vectordb=vectordb_RAG, tag_search_k=tag_search_k, logger=logger)
+        concepts = await extract_tags(tagging_docs)
+        concept_id = distribute_docs(concepts, tagging, num, tag_search_k)
+
+        # 결과 조합
+        logger.info("결과 조합 시작")
+        results = []
+        for i, q in enumerate(questions):
+            question_result = {
+                "img_path": q.image_path,
+                "concept_ids": [],
+                "question_ids": []
+            }
+            question_result["question_ids"].extend(question_id[i]["ids"])
+            question_result["concept_ids"].extend(concept_id[i])
+            results.append(question_result)
+
+        logger.info(f"자동 태깅 완료: {len(results)}개 문제 처리됨")
+        return results
+
+    except Exception as e:
+        logger.error(f"자동 태깅 중 오류 발생: {str(e)}")
+        return []
+
+async def question_analysis(image_paths, logger):
+    """
+    이미지 경로를 입력 받으면, 해당 이미지 속 문제들의 텍스트를 추출하여 개념을 자동 태깅을 하고,
+    유사한 문제 Id를 반환하는 메서드
+
+    Args:
+        image_paths: 각 이미지들이 저장되어 있는 경로들을 담고 있는 리스트
+        logger: FastAPI Logger
+
+    Return:
+        tagging_list: 각 이미지 별 태깅된 용어 리스트와
+            "img_path": 텍스트를 추출한 대상 이미지의 경로
+            "concept_ids": 이미지 속 문제와 연관된 용어 리스트
+            "question_ids": 이미지 속 문제와 유사한 문제들의 id 리스트
+
+    """
+    # OCR 프롬프트 txt 가져오기
+    async with aiofiles.open("prompts/ocr-prompt.txt", "r") as prompt_file:
+        prompt = await prompt_file.read()
+    # OCR 진행
+    start_time = asyncio.get_event_loop().time()
+    question_list = await ocr_multiple_images(image_paths, prompt, logger)
+    question_list = [question for question in question_list if isinstance(question, Question)]
+    finished_time = asyncio.get_event_loop().time() - start_time
+    # OCR 완료 후 결과 반환
+    logger.info(f"{question_list}")
+    logger.info(f"Question text extraction took {finished_time} seconds")
+
+    start_time = asyncio.get_event_loop().time()
+    tagging_list = await auto_tagging(question_list, logger)
+    finished_time = asyncio.get_event_loop().time() - start_time
+    logger.info(f"Auto-tagging took {finished_time} seconds")
+
+    return tagging_list